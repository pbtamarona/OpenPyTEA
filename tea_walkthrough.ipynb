{
<<<<<<< HEAD
 "cells": [
  {
   "cell_type": "markdown",
   "id": "64d739a8",
   "metadata": {},
   "source": [
    "## __Techno-economic Analysis for Process Plant Design__\n",
    "### Code for estimating fixed capital investment, fixed production costs and calculating economic performance metrics\n",
    "By P.B. Tamarona\n",
    "\n",
    "The methods and procedures are based on _Chemical Engineering Design_, 3rd Edition (Towler & Sinnott, 2021), and _Analysis, Synthesis, and Design of Chemical Processes_, 5th Edition (Turton et al., 2018)."
   ]
  },
  {
   "cell_type": "markdown",
   "id": "92f28522",
   "metadata": {},
   "source": [
    "### __1. Import the TEA module__\n",
    "\n",
    "The module can be accessed in the GitHub repository: https://github.com/pbtamarona/techno-economic"
   ]
  },
  {
   "cell_type": "code",
   "execution_count": null,
   "id": "5299ca8d",
   "metadata": {},
   "outputs": [
    {
     "name": "stderr",
     "output_type": "stream",
     "text": [
      "'git' is not recognized as an internal or external command,\n",
      "operable program or batch file.\n",
      "'cp' is not recognized as an internal or external command,\n",
      "operable program or batch file.\n"
     ]
    }
   ],
   "source": [
    "# Clone the GitHub repository into a subfolder named 'techno-economic'\n",
    "!git clone https://github.com/pbtamarona/techno-economic\n",
    "\n",
    "!cp techno-economic/*.py ."
   ]
  },
  {
   "cell_type": "code",
   "execution_count": null,
   "id": "ea39c779",
   "metadata": {},
   "outputs": [
    {
     "name": "stderr",
     "output_type": "stream",
     "text": [
      "'git' is not recognized as an internal or external command,\n",
      "operable program or batch file.\n"
     ]
    }
   ],
   "source": [
    "from tea import *"
   ]
  },
  {
   "cell_type": "markdown",
   "id": "361c7793",
   "metadata": {},
   "source": [
    "### __2. Create Equipment Objects__\n",
    "\n",
    "The second step is to create objects that represent each component in your process plant using the `Equipment`The second step is to create objects that represent each component in your process plant using the `Equipment` class. These objects capture key characteristics such as name, process type, material, and specific parameters like power or pressure.\n",
    "\n",
    "Below are some examples:"
   ]
  },
  {
   "cell_type": "code",
   "execution_count": 7,
   "id": "34a26b96",
   "metadata": {},
   "outputs": [],
   "source": [
    "# Creating objects for the process equipment\n",
    "comp = Equipment(\n",
    "    name='Comp-1', \n",
    "    process_type='Fluids', \n",
    "    material='Carbon steel', \n",
    "    param=150, \n",
    "    type='Compressor', \n",
    "    subtype='Centrifugal'\n",
    ")\n",
    "\n",
    "motor_comp = Equipment(\n",
    "    name='Motor-1', \n",
    "    process_type='Electrical', \n",
    "    material='Carbon steel', \n",
    "    param=150/0.9,  # Adjusted for efficiency\n",
    "    type='Motor/generator', \n",
    "    subtype='Totally enclosed'\n",
    ")\n",
    "\n",
    "heatX = Equipment(\n",
    "    name='HeatX-1', \n",
    "    process_type='Fluids', \n",
    "    material='316 stainless steel', \n",
    "    param=50, \n",
    "    type='Heat exchanger', \n",
    "    subtype='U-tube shell & tube'\n",
    ")\n",
    "\n",
    "cooler = Equipment(\n",
    "    name='Cooler-1', \n",
    "    process_type='Fluids', \n",
    "    material='Carbon steel', \n",
    "    param=60, \n",
    "    type='Heat exchanger', \n",
    "    subtype='U-tube shell & tube'\n",
    ")\n",
    "\n",
    "psa = Equipment(\n",
    "    name='PSA', \n",
    "    process_type='Fluids', \n",
    "    material='Carbon steel', \n",
    "    param=800, \n",
    "    type='PSA'\n",
    ")\n",
    "\n",
    "reactor = Equipment(\n",
    "    name='Reactor', \n",
    "    process_type='Mixed', \n",
    "    material='316 stainless steel', \n",
    "    param=300, \n",
    "    type='Reactor', \n",
    "    subtype='Fluidized Bed'\n",
    ")\n"
   ]
  },
  {
   "cell_type": "markdown",
   "id": "da602d56",
   "metadata": {},
   "source": [
    "Here are the accepted inputs for Equipment Class:\n",
    "\n",
    "The `Equipment` class supports a range of **process types**, **materials**, **equipment types**, and **subtypes**, each associated with specific costing correlations. The main parameter (`param`) should be in appropriate units depending on the equipment type (e.g., kW for motors, kW for compressors, m² for heat exchangers, etc.).\n",
    "\n",
    "---\n",
    "\n",
    "#### 🏭 **Process Types**\n",
    "\n",
    "`process type` represent the nature of the equipment's role in the process and are used to determine installation and design factors:\n",
    "\n",
    "- Solids\n",
    "- Fluids\n",
    "- Mixed\n",
    "- Electrical\n",
    "\n",
    "---\n",
    "\n",
    "#### 🔩 **Material Options**\n",
    "\n",
    "`material` affect the cost multiplier based on fabrication and corrosion resistance:\n",
    "\n",
    "- Carbon steel\n",
    "- Aluminum\n",
    "- Bronze\n",
    "- Cast steel\n",
    "- 304 stainless steel\n",
    "- 316 stainless steel\n",
    "- 321 stainless steel\n",
    "- Hastelloy C\n",
    "- Monel\n",
    "- Nickel\n",
    "- Inconel\n",
    "\n",
    "---\n",
    "\n",
    "#### ⚙️ **Equipment Types and Subtypes**\n",
    "\n",
    "Each `type` may include specific `subtype` options that map to different costing correlations.\n",
    "\n",
    "| Type               | Subtype(s)                                                                 |\n",
    "|--------------------|----------------------------------------------------------------------------|\n",
    "| **Blower**         | *(no subtype)*                                                             |\n",
    "| **Compressor**     | Centrifugal, Reciprocating                                                 |\n",
    "| **Cyclone**        | *(no subtype)*                                                             |\n",
    "| **Heat exchanger** | U-tube shell & tube, Floating head shell & tube, Double pipe, Thermosiphon reboiler, U-tube kettle reboiler, Plate & frame |\n",
    "| **Furnace/heater** | Cylindrical furnace, Box furnace, Pyrolysis furnace, Electric furnace      |\n",
    "| **Motor/generator**| Explosion proof, Totally enclosed                                          |\n",
    "| **PSA**            | *(no subtype)*                                                             |\n",
    "| **Pump**           | *(no subtype)*                                                             |\n",
    "| **Reactor**        | Fluidized Bed, Vertical CS Vessel, Horizontal CS Vessel, Vertical 304SS Vessel, Horizontal 304SS Vessel |\n",
    "| **Turbine**        | Condensing steam, Axial gas, Radial expander                               |\n",
    "\n",
    "---\n",
    "\n",
    "#### 📐 **Parameter (`param`) Units**\n",
    "\n",
    "The unit for the `param` argument depends on the cost correlations used for each type of equipment:\n",
    "\n",
    "| Equipment Type      | Sub-type                     | Source           | Parameter Meaning         | Example Unit      | Valid Value Range        |\n",
    "|---------------------|------------------------------|------------------|---------------------------|-------------------|--------------------------|\n",
    "| Blower              | Blower                       | Towler, 2010     | Volumetric flow rate      | m³/h              | 200 - 5000               |\n",
    "| Compressor          | Centrifugal                  | Towler, 2010     | Driver power              | kW                | 75 - 30,000              |\n",
    "|                     | Reciprocating                | Towler, 2010     | Driver power              | kW                | 93 - 16,800              |\n",
    "| Cyclone             | Gas Multi-cyclone            | Ulrich, 2003     | Volumetric flow rate      | m³/h              | 0.1 - 45                 |\n",
    "| Heat exchanger      | U-tube shell & tube          | Towler, 2010     | Heat exchanger area       | m²                | 10 - 1000                |\n",
    "|                     | Floating head shell & tube   | Towler, 2010     | Heat exchanger area       | m²                | 10 - 1000                |\n",
    "|                     | Double pipe                  | Towler, 2010     | Heat exchanger area       | m²                | 1 - 80                   |\n",
    "|                     | Thermosiphon reboiler        | Towler, 2010     | Heat exchanger area       | m²                | 10 - 500                 |\n",
    "|                     | U-tube kettle reboiler       | Towler, 2010     | Heat exchanger area       | m²                | 10 - 500                 |\n",
    "|                     | Plate & frame                | Towler, 2010     | Heat exchanger area       | m²                | 1 - 500                  |\n",
    "| Furnace/heater      | Cylindrical furnace          | Towler, 2010     | Heating duty              | MW                | 0.2 - 60                 |\n",
    "|                     | Box furnace                  | Towler, 2010     | Heating duty              | MW                | 30 - 120                 |\n",
    "|                     | Pyrolysis furnace            | Ulrich, 2003     | Heating duty              | kW                | 3000 - 60,000            |\n",
    "|                     | Electric furnace (Arc)       | Parkinson, 2016  | Electric power            | MWe               | N/A                      |\n",
    "| Motor/generator     | Explosion proof              | Ulrich, 2003     | Shaft power               | kW                | 2.8 - 5000               |\n",
    "|                     | Totally enclosed             | Ulrich, 2003     | Shaft power               | kW                | 0.2 - 9000               |\n",
    "| PSA                 | PSA                          | Towler, 1994     | Mole feed rate            | kmol/h            | N/A                      |\n",
    "| Pump                | Single-stage centrifugal pump| Towler, 2010     | Volumetric flow rate      | L/s               | 0.2 - 126                |\n",
    "| Reactor             | Fluidized Bed                | Ulrich, 2003     | Reactor volume            | m³                | 0.3 - 2400               |\n",
    "|                     | Vertical CS Vessel           | Towler, 2010     | Shell mass                | kg                | 160 - 250,000            |\n",
    "|                     | Horizontal CS Vessel         | Towler, 2010     | Shell mass                | kg                | 160 - 50,000             |\n",
    "|                     | Vertical 304SS Vessel        | Towler, 2010     | Shell mass                | kg                | 120 - 250,000            |\n",
    "|                     | Horizontal 304SS Vessel      | Towler, 2010     | Shell mass                | kg                | 120 - 50,000             |\n",
    "| Turbine             | Condensing steam             | Towler, 2010     | Turbine power             | kW                | 100 - 20,000             |\n",
    "|                     | Axial gas                    | Ulrich, 2003     | Turbine power             | kW                | 10 - 10,000              |\n",
    "|                     | Radial expander              | Ulrich, 2003     | Turbine power             | kW                | 2.5 - 1500               |\n",
    "\n",
    "##### 📝 Some notes\n",
    "\n",
    "Ensure that the value passed to `param` is consistent with the cost correlation being applied.\n",
    "\n",
    "The value of `param` cannot be less than the valid range. However, if it exceeds the valid range, the class will consider an additional number of parallel units."
   ]
  },
  {
   "cell_type": "markdown",
   "id": "2be06ed4",
   "metadata": {},
   "source": [
    "Once you have created the objects for your process plant equipment, you can check the estimated purchase and direct costs of each component as follows"
   ]
  },
  {
   "cell_type": "code",
   "execution_count": 8,
   "id": "b7e011cd",
   "metadata": {},
   "outputs": [
    {
     "name": "stdout",
     "output_type": "stream",
     "text": [
      "Purchase cost of the compressor: $1,431,033.56\n",
      "Direct cost of the compressor: $4,579,307.38\n"
     ]
    }
   ],
   "source": [
    "print(f\"Purchase cost of the compressor: ${comp.purchased_cost:,.2f}\")\n",
    "print(f\"Direct cost of the compressor: ${comp.direct_cost:,.2f}\")"
   ]
  },
  {
   "cell_type": "markdown",
   "id": "e898eef9",
   "metadata": {},
   "source": [
    "### __3. Estimating Fixed Capital Investment__\n",
    "\n",
    "Now we estimate the total fixed capital investment (FCI) of the plant, which consists of:\n",
    "\n",
    "- Inside Battery Limits (ISBL)  \n",
    "- Outside Battery Limits (OSBL)  \n",
    "- Design and engineering costs\n",
    "- Contingency\n",
    "\n",
    "Estimated using the following equation:\n",
    "\n",
    "$$\n",
    "\\text{FCI} = \\text{ISBL} \\cdot (1 + OS) \\cdot (1 + D\\&E + X) \\cdot LF\n",
    "$$\n",
    "\n",
    "Where, ISBL is the total of equipment direct costs and the other are factors are determined based on the user inputs in the plant configuration: `process_type`, `country`, and `region`.\n",
    "\n",
    "- **Process type**: Determines the nature of the plant's operation and influences cost estimation factors. The available types are:  \n",
    "    - `Solids`: OS = 0.4, D\\&E = 0.2, X = 0.1  \n",
    "    - `Fluids`: OS = 0.3, D\\&E = 0.3, X = 0.1  \n",
    "    - `Mixed`: OS = 0.4, D\\&E = 0.25, X = 0.1  \n",
    "\n",
    "- **Country & region**: Determines the location factor (_LF_), which adjusts the estimated capital cost to reflect local economic conditions and construction costs. Available countries and regions are:  \n",
    "\n",
    "    - **United States**\n",
    "        - Gulf Coast: 1.00  \n",
    "        - East Coast: 1.04  \n",
    "        - West Coast: 1.07  \n",
    "        - Midwest: 1.02  \n",
    "    - **Canada** \n",
    "        - Ontario: 1.00  \n",
    "        - Fort McMurray: 1.60  \n",
    "    - **Mexico**: 1.03  \n",
    "    - **Brazil**: 1.14  \n",
    "    - **China**  \n",
    "        - Imported: 1.12  \n",
    "        - Indigenous: 0.61  \n",
    "    - **Japan**: 1.26  \n",
    "    - **Southeast Asia**: 1.12  \n",
    "    - **Australia**: 1.21  \n",
    "    - **India**: 1.02  \n",
    "    - **Middle East**: 1.07  \n",
    "    - **France**: 1.13  \n",
    "    - **Germany**: 1.11  \n",
    "    - **Italy**: 1.14  \n",
    "    - **Netherlands**: 1.19  \n",
    "    - **Russia**: 1.53  \n",
    "    - **United Kingdom**: 1.02  \n",
    "\n",
    "*Note: These factors are based on _Chemical Engineering Design_, 3rd Edition (Towler & Sinnott, 2021).*\n"
   ]
  },
  {
   "cell_type": "markdown",
   "id": "cf6dc1ae",
   "metadata": {},
   "source": [
    "These basic plant inputs are provided in the `config` dictionary as follows:"
   ]
  },
  {
   "cell_type": "code",
   "execution_count": 9,
   "id": "03bcc511",
   "metadata": {},
   "outputs": [],
   "source": [
    "config = {\n",
    "    'process_type': 'Mixed',\n",
    "    'country': 'Netherlands',\n",
    "    'region': None,\n",
    "    # List all the process equipment objects that have been created below\n",
    "    # This is for calculating the ISBL cost\n",
    "    'equipment': [\n",
    "        comp,\n",
    "        motor_comp,\n",
    "        heatX,\n",
    "        cooler,\n",
    "        psa,\n",
    "        reactor\n",
    "    ]\n",
    "}"
   ]
  },
  {
   "cell_type": "markdown",
   "id": "b580af1a",
   "metadata": {},
   "source": [
    "Using function `calculate_fixed_capital`, we calculate the ISBL, OSBL, design and engineering costs, contigency and FCI values:"
   ]
  },
  {
   "cell_type": "code",
   "execution_count": 10,
   "id": "29f016c1",
   "metadata": {},
   "outputs": [
    {
     "name": "stdout",
     "output_type": "stream",
     "text": [
      "Capital Cost Estimation\n",
      "===================================\n",
      "ISBL: $11,087,471.91\n",
      "OSBL: $4,434,988.76\n",
      "Design and Engineering: $3,880,615.17\n",
      "Contingency: $1,552,246.07\n",
      "Fixed Capital Investment: $20,955,321.91\n"
     ]
    }
   ],
   "source": [
    "isbl, osbl, dne, x, fci = calculate_fixed_capital(config)\n",
    "\n",
    "# Print the resultS\n",
    "print(\"Capital Cost Estimation\")\n",
    "print(\"===================================\")\n",
    "print(f\"ISBL: ${isbl:,.2f}\")\n",
    "print(f\"OSBL: ${osbl:,.2f}\")\n",
    "print(f\"Design and Engineering: ${dne:,.2f}\")\n",
    "print(f\"Contingency: ${x:,.2f}\")\n",
    "print(f\"Fixed Capital Investment: ${fci:,.2f}\")"
   ]
  },
  {
   "cell_type": "markdown",
   "id": "2ed67f73",
   "metadata": {},
   "source": [
    "### __4. Estimating Fixed Production Costs__\n",
    "\n",
    "The function `calculate_fixed_opex` calculates the fixed portion of the operating expenses, which includes:\n",
    "- Maintenance\n",
    "- Taxes and insurance\n",
    "- Operating labor\n",
    "- Supervision and overhead\n",
    "- et cetera.\n",
    "\n",
    "In addition to fixed capital investment, the fixed production costs are estimated based on the plant's working capital, variable opex, interest rate and operator's hourly rate.\n",
    "\n",
    "*Note, this is mainly calculated based on _Analysis, Synthesis, and Design of Chemical Processes_, 5th Edition (Turton et al., 2018)\n",
    "\n",
    "Therefore, we first need to update our plant `config` dictionary with these financial parameters:"
   ]
  },
  {
   "cell_type": "code",
   "execution_count": 6,
   "id": "346bc623",
   "metadata": {},
   "outputs": [],
   "source": [
    "config.update({\n",
    "    'working_capital': 0.15*config['fixed_capital'],  # Common assumption for working capital: 15% of the fixed capital\n",
    "    'interest_rate': 0.09,  # The annual interest rate used for financing, here set at 9%.\n",
    "    'variable_opex': 5000000,  # This is the annual value (in US$/Year). This depends solely on your process\n",
    "    'operator_hourly_rate': 38.11  # The hourly rate of 1 process plant operator (in US$/hour)\n",
    "})"
   ]
  },
  {
   "cell_type": "markdown",
   "id": "166f2a04",
   "metadata": {},
   "source": [
    "Now we can use the `calculate_fixed_opex` function:"
   ]
  },
  {
   "cell_type": "code",
   "execution_count": 7,
   "id": "6af06f12",
   "metadata": {},
   "outputs": [
    {
     "name": "stdout",
     "output_type": "stream",
     "text": [
      "Operating Cost Estimation\n",
      "===================================\n",
      "Variable OPEX: $5,000,000.00\n",
      "Fixed OPEX: $9,162,457.33\n"
     ]
    }
   ],
   "source": [
    "fixed_production_costs = calculate_fixed_opex(config)\n",
    "\n",
    "# Print the results\n",
    "print(\"Operating Cost Estimation\")\n",
    "print(\"===================================\")\n",
    "print(f\"Variable OPEX: ${config['variable_opex']:,.2f}\")\n",
    "print(f\"Fixed OPEX: ${fixed_production_costs:,.2f}\")"
   ]
  },
  {
   "cell_type": "markdown",
   "id": "307b9017",
   "metadata": {},
   "source": [
    "### __5. Calculating Economic Performance Metrics__\n",
    "\n",
    "Once we have the total CAPEX (i.e., Fixed Capital Investment or FCI) and OPEX (i.e., variable and fixed operating costs), we can calculate the key economic performance metrics.\n",
    "\n",
    "This code covers the following metrics:\n",
    "- __Net-present value (NPV)__\n",
    "- __Internal rate of return (IRR)__\n",
    "- __Payback time (PBT)__\n",
    "- __Return of investment (ROI)__\n",
    "- __Levelized cost__\n",
    "\n",
    "The first step in calculating the metrics is to create the cash flow for the process plant throughout its lifetime.\n",
    "\n",
    "To do this, we need the following inputs in our plant config dictionary:\n",
    "- Project lifetime (in years, minimum of 3 years)\n",
    "- Annual production of the product (e.g. MWh/year of electricity, kg/year of H2)\n",
    "- Price of product in US$/unit (ensure that the unit matches the one used for annual production)\n",
    "- Income tax rate"
   ]
  },
  {
   "cell_type": "code",
   "execution_count": 8,
   "id": "8e8f68cd",
   "metadata": {},
   "outputs": [],
   "source": [
    "config.update({\n",
    "    'project_lifetime': 20,  # in years\n",
    "    'annual_prod': 10000000,  # in unit per year\n",
    "    'product_price': 2,  # in currency per unit\n",
    "    'tax_rate': 0.3,  # assuming 30% tax rate\n",
    "})"
   ]
  },
  {
   "cell_type": "markdown",
   "id": "94a1dcab",
   "metadata": {},
   "source": [
    "To create the process plant cash flow table, we use the function `create_cash_flow_table` as follows:"
   ]
  },
  {
   "cell_type": "code",
   "execution_count": 9,
   "id": "2378c9e6",
   "metadata": {},
   "outputs": [
=======
  "cells": [
    {
      "cell_type": "markdown",
      "metadata": {
        "id": "view-in-github",
        "colab_type": "text"
      },
      "source": [
        "<a href=\"https://colab.research.google.com/github/pbtamarona/techno-economic/blob/main/tea_walkthrough.ipynb\" target=\"_parent\"><img src=\"https://colab.research.google.com/assets/colab-badge.svg\" alt=\"Open In Colab\"/></a>"
      ]
    },
    {
      "cell_type": "markdown",
      "id": "64d739a8",
      "metadata": {
        "id": "64d739a8"
      },
      "source": [
        "## __Techno-economic Analysis for Process Plant Design__\n",
        "### Code for estimating fixed capital investment, fixed production costs and calculating economic performance metrics\n",
        "By P.B. Tamarona\n",
        "\n",
        "The methods and procedures are based on _Chemical Engineering Design_, 3rd Edition (Towler & Sinnott, 2021), and _Analysis, Synthesis, and Design of Chemical Processes_, 5th Edition (Turton et al., 2018)."
      ]
    },
    {
      "cell_type": "markdown",
      "id": "92f28522",
      "metadata": {
        "id": "92f28522"
      },
      "source": [
        "### __1. Import the TEA module__\n",
        "\n",
        "The module can be accessed in the GitHub repository: [github/pbtamarona](https://github.com/pbtamarona/techno-economic)"
      ]
    },
>>>>>>> fbdc38db
    {
      "cell_type": "code",
      "execution_count": null,
      "id": "ea39c779",
      "metadata": {
        "id": "ea39c779"
      },
      "outputs": [],
      "source": [
        "from tea import *"
      ]
    },
    {
<<<<<<< HEAD
     "data": {
      "text/html": [
       "<style type=\"text/css\">\n",
       "</style>\n",
       "<table id=\"T_c1330\">\n",
       "  <thead>\n",
       "    <tr>\n",
       "      <th class=\"blank level0\" >&nbsp;</th>\n",
       "      <th id=\"T_c1330_level0_col0\" class=\"col_heading level0 col0\" >Year</th>\n",
       "      <th id=\"T_c1330_level0_col1\" class=\"col_heading level0 col1\" >Capital cost</th>\n",
       "      <th id=\"T_c1330_level0_col2\" class=\"col_heading level0 col2\" >Production [unit]</th>\n",
       "      <th id=\"T_c1330_level0_col3\" class=\"col_heading level0 col3\" >Revenue</th>\n",
       "      <th id=\"T_c1330_level0_col4\" class=\"col_heading level0 col4\" >Cash cost of prod.</th>\n",
       "      <th id=\"T_c1330_level0_col5\" class=\"col_heading level0 col5\" >Gross profit</th>\n",
       "      <th id=\"T_c1330_level0_col6\" class=\"col_heading level0 col6\" >Depreciation</th>\n",
       "      <th id=\"T_c1330_level0_col7\" class=\"col_heading level0 col7\" >Taxable income</th>\n",
       "      <th id=\"T_c1330_level0_col8\" class=\"col_heading level0 col8\" >Tax paid</th>\n",
       "      <th id=\"T_c1330_level0_col9\" class=\"col_heading level0 col9\" >Cash flow</th>\n",
       "      <th id=\"T_c1330_level0_col10\" class=\"col_heading level0 col10\" >PV of cash flow</th>\n",
       "      <th id=\"T_c1330_level0_col11\" class=\"col_heading level0 col11\" >NPV</th>\n",
       "    </tr>\n",
       "  </thead>\n",
       "  <tbody>\n",
       "    <tr>\n",
       "      <th id=\"T_c1330_level0_row0\" class=\"row_heading level0 row0\" >0</th>\n",
       "      <td id=\"T_c1330_row0_col0\" class=\"data row0 col0\" >1</td>\n",
       "      <td id=\"T_c1330_row0_col1\" class=\"data row0 col1\" >$6,286,596.57</td>\n",
       "      <td id=\"T_c1330_row0_col2\" class=\"data row0 col2\" >$0.00</td>\n",
       "      <td id=\"T_c1330_row0_col3\" class=\"data row0 col3\" >$0.00</td>\n",
       "      <td id=\"T_c1330_row0_col4\" class=\"data row0 col4\" >$0.00</td>\n",
       "      <td id=\"T_c1330_row0_col5\" class=\"data row0 col5\" >$0.00</td>\n",
       "      <td id=\"T_c1330_row0_col6\" class=\"data row0 col6\" >$0.00</td>\n",
       "      <td id=\"T_c1330_row0_col7\" class=\"data row0 col7\" >$0.00</td>\n",
       "      <td id=\"T_c1330_row0_col8\" class=\"data row0 col8\" >$0.00</td>\n",
       "      <td id=\"T_c1330_row0_col9\" class=\"data row0 col9\" >$-6,286,596.57</td>\n",
       "      <td id=\"T_c1330_row0_col10\" class=\"data row0 col10\" >$-5,767,519.79</td>\n",
       "      <td id=\"T_c1330_row0_col11\" class=\"data row0 col11\" >$-5,767,519.79</td>\n",
       "    </tr>\n",
       "    <tr>\n",
       "      <th id=\"T_c1330_level0_row1\" class=\"row_heading level0 row1\" >1</th>\n",
       "      <td id=\"T_c1330_row1_col0\" class=\"data row1 col0\" >2</td>\n",
       "      <td id=\"T_c1330_row1_col1\" class=\"data row1 col1\" >$12,573,193.15</td>\n",
       "      <td id=\"T_c1330_row1_col2\" class=\"data row1 col2\" >$0.00</td>\n",
       "      <td id=\"T_c1330_row1_col3\" class=\"data row1 col3\" >$0.00</td>\n",
       "      <td id=\"T_c1330_row1_col4\" class=\"data row1 col4\" >$0.00</td>\n",
       "      <td id=\"T_c1330_row1_col5\" class=\"data row1 col5\" >$0.00</td>\n",
       "      <td id=\"T_c1330_row1_col6\" class=\"data row1 col6\" >$0.00</td>\n",
       "      <td id=\"T_c1330_row1_col7\" class=\"data row1 col7\" >$0.00</td>\n",
       "      <td id=\"T_c1330_row1_col8\" class=\"data row1 col8\" >$0.00</td>\n",
       "      <td id=\"T_c1330_row1_col9\" class=\"data row1 col9\" >$-12,573,193.15</td>\n",
       "      <td id=\"T_c1330_row1_col10\" class=\"data row1 col10\" >$-10,582,605.12</td>\n",
       "      <td id=\"T_c1330_row1_col11\" class=\"data row1 col11\" >$-16,350,124.92</td>\n",
       "    </tr>\n",
       "    <tr>\n",
       "      <th id=\"T_c1330_level0_row2\" class=\"row_heading level0 row2\" >2</th>\n",
       "      <td id=\"T_c1330_row2_col0\" class=\"data row2 col0\" >3</td>\n",
       "      <td id=\"T_c1330_row2_col1\" class=\"data row2 col1\" >$5,238,830.48</td>\n",
       "      <td id=\"T_c1330_row2_col2\" class=\"data row2 col2\" >$4,000,000.00</td>\n",
       "      <td id=\"T_c1330_row2_col3\" class=\"data row2 col3\" >$8,000,000.00</td>\n",
       "      <td id=\"T_c1330_row2_col4\" class=\"data row2 col4\" >$11,162,457.33</td>\n",
       "      <td id=\"T_c1330_row2_col5\" class=\"data row2 col5\" >$-3,162,457.33</td>\n",
       "      <td id=\"T_c1330_row2_col6\" class=\"data row2 col6\" >$0.00</td>\n",
       "      <td id=\"T_c1330_row2_col7\" class=\"data row2 col7\" >$-3,162,457.33</td>\n",
       "      <td id=\"T_c1330_row2_col8\" class=\"data row2 col8\" >$0.00</td>\n",
       "      <td id=\"T_c1330_row2_col9\" class=\"data row2 col9\" >$-8,401,287.81</td>\n",
       "      <td id=\"T_c1330_row2_col10\" class=\"data row2 col10\" >$-6,487,335.65</td>\n",
       "      <td id=\"T_c1330_row2_col11\" class=\"data row2 col11\" >$-22,837,460.57</td>\n",
       "    </tr>\n",
       "    <tr>\n",
       "      <th id=\"T_c1330_level0_row3\" class=\"row_heading level0 row3\" >3</th>\n",
       "      <td id=\"T_c1330_row3_col0\" class=\"data row3 col0\" >4</td>\n",
       "      <td id=\"T_c1330_row3_col1\" class=\"data row3 col1\" >$0.00</td>\n",
       "      <td id=\"T_c1330_row3_col2\" class=\"data row3 col2\" >$8,000,000.00</td>\n",
       "      <td id=\"T_c1330_row3_col3\" class=\"data row3 col3\" >$16,000,000.00</td>\n",
       "      <td id=\"T_c1330_row3_col4\" class=\"data row3 col4\" >$13,162,457.33</td>\n",
       "      <td id=\"T_c1330_row3_col5\" class=\"data row3 col5\" >$2,837,542.67</td>\n",
       "      <td id=\"T_c1330_row3_col6\" class=\"data row3 col6\" >$2,095,532.19</td>\n",
       "      <td id=\"T_c1330_row3_col7\" class=\"data row3 col7\" >$742,010.48</td>\n",
       "      <td id=\"T_c1330_row3_col8\" class=\"data row3 col8\" >$0.00</td>\n",
       "      <td id=\"T_c1330_row3_col9\" class=\"data row3 col9\" >$2,837,542.67</td>\n",
       "      <td id=\"T_c1330_row3_col10\" class=\"data row3 col10\" >$2,010,186.77</td>\n",
       "      <td id=\"T_c1330_row3_col11\" class=\"data row3 col11\" >$-20,827,273.80</td>\n",
       "    </tr>\n",
       "    <tr>\n",
       "      <th id=\"T_c1330_level0_row4\" class=\"row_heading level0 row4\" >4</th>\n",
       "      <td id=\"T_c1330_row4_col0\" class=\"data row4 col0\" >5</td>\n",
       "      <td id=\"T_c1330_row4_col1\" class=\"data row4 col1\" >$0.00</td>\n",
       "      <td id=\"T_c1330_row4_col2\" class=\"data row4 col2\" >$10,000,000.00</td>\n",
       "      <td id=\"T_c1330_row4_col3\" class=\"data row4 col3\" >$20,000,000.00</td>\n",
       "      <td id=\"T_c1330_row4_col4\" class=\"data row4 col4\" >$14,162,457.33</td>\n",
       "      <td id=\"T_c1330_row4_col5\" class=\"data row4 col5\" >$5,837,542.67</td>\n",
       "      <td id=\"T_c1330_row4_col6\" class=\"data row4 col6\" >$2,095,532.19</td>\n",
       "      <td id=\"T_c1330_row4_col7\" class=\"data row4 col7\" >$3,742,010.48</td>\n",
       "      <td id=\"T_c1330_row4_col8\" class=\"data row4 col8\" >$222,603.14</td>\n",
       "      <td id=\"T_c1330_row4_col9\" class=\"data row4 col9\" >$5,614,939.53</td>\n",
       "      <td id=\"T_c1330_row4_col10\" class=\"data row4 col10\" >$3,649,325.43</td>\n",
       "      <td id=\"T_c1330_row4_col11\" class=\"data row4 col11\" >$-17,177,948.37</td>\n",
       "    </tr>\n",
       "    <tr>\n",
       "      <th id=\"T_c1330_level0_row5\" class=\"row_heading level0 row5\" >5</th>\n",
       "      <td id=\"T_c1330_row5_col0\" class=\"data row5 col0\" >6</td>\n",
       "      <td id=\"T_c1330_row5_col1\" class=\"data row5 col1\" >$0.00</td>\n",
       "      <td id=\"T_c1330_row5_col2\" class=\"data row5 col2\" >$10,000,000.00</td>\n",
       "      <td id=\"T_c1330_row5_col3\" class=\"data row5 col3\" >$20,000,000.00</td>\n",
       "      <td id=\"T_c1330_row5_col4\" class=\"data row5 col4\" >$14,162,457.33</td>\n",
       "      <td id=\"T_c1330_row5_col5\" class=\"data row5 col5\" >$5,837,542.67</td>\n",
       "      <td id=\"T_c1330_row5_col6\" class=\"data row5 col6\" >$2,095,532.19</td>\n",
       "      <td id=\"T_c1330_row5_col7\" class=\"data row5 col7\" >$3,742,010.48</td>\n",
       "      <td id=\"T_c1330_row5_col8\" class=\"data row5 col8\" >$1,122,603.14</td>\n",
       "      <td id=\"T_c1330_row5_col9\" class=\"data row5 col9\" >$4,714,939.53</td>\n",
       "      <td id=\"T_c1330_row5_col10\" class=\"data row5 col10\" >$2,811,364.39</td>\n",
       "      <td id=\"T_c1330_row5_col11\" class=\"data row5 col11\" >$-14,366,583.98</td>\n",
       "    </tr>\n",
       "    <tr>\n",
       "      <th id=\"T_c1330_level0_row6\" class=\"row_heading level0 row6\" >6</th>\n",
       "      <td id=\"T_c1330_row6_col0\" class=\"data row6 col0\" >7</td>\n",
       "      <td id=\"T_c1330_row6_col1\" class=\"data row6 col1\" >$0.00</td>\n",
       "      <td id=\"T_c1330_row6_col2\" class=\"data row6 col2\" >$10,000,000.00</td>\n",
       "      <td id=\"T_c1330_row6_col3\" class=\"data row6 col3\" >$20,000,000.00</td>\n",
       "      <td id=\"T_c1330_row6_col4\" class=\"data row6 col4\" >$14,162,457.33</td>\n",
       "      <td id=\"T_c1330_row6_col5\" class=\"data row6 col5\" >$5,837,542.67</td>\n",
       "      <td id=\"T_c1330_row6_col6\" class=\"data row6 col6\" >$2,095,532.19</td>\n",
       "      <td id=\"T_c1330_row6_col7\" class=\"data row6 col7\" >$3,742,010.48</td>\n",
       "      <td id=\"T_c1330_row6_col8\" class=\"data row6 col8\" >$1,122,603.14</td>\n",
       "      <td id=\"T_c1330_row6_col9\" class=\"data row6 col9\" >$4,714,939.53</td>\n",
       "      <td id=\"T_c1330_row6_col10\" class=\"data row6 col10\" >$2,579,233.38</td>\n",
       "      <td id=\"T_c1330_row6_col11\" class=\"data row6 col11\" >$-11,787,350.60</td>\n",
       "    </tr>\n",
       "    <tr>\n",
       "      <th id=\"T_c1330_level0_row7\" class=\"row_heading level0 row7\" >7</th>\n",
       "      <td id=\"T_c1330_row7_col0\" class=\"data row7 col0\" >8</td>\n",
       "      <td id=\"T_c1330_row7_col1\" class=\"data row7 col1\" >$0.00</td>\n",
       "      <td id=\"T_c1330_row7_col2\" class=\"data row7 col2\" >$10,000,000.00</td>\n",
       "      <td id=\"T_c1330_row7_col3\" class=\"data row7 col3\" >$20,000,000.00</td>\n",
       "      <td id=\"T_c1330_row7_col4\" class=\"data row7 col4\" >$14,162,457.33</td>\n",
       "      <td id=\"T_c1330_row7_col5\" class=\"data row7 col5\" >$5,837,542.67</td>\n",
       "      <td id=\"T_c1330_row7_col6\" class=\"data row7 col6\" >$2,095,532.19</td>\n",
       "      <td id=\"T_c1330_row7_col7\" class=\"data row7 col7\" >$3,742,010.48</td>\n",
       "      <td id=\"T_c1330_row7_col8\" class=\"data row7 col8\" >$1,122,603.14</td>\n",
       "      <td id=\"T_c1330_row7_col9\" class=\"data row7 col9\" >$4,714,939.53</td>\n",
       "      <td id=\"T_c1330_row7_col10\" class=\"data row7 col10\" >$2,366,269.16</td>\n",
       "      <td id=\"T_c1330_row7_col11\" class=\"data row7 col11\" >$-9,421,081.44</td>\n",
       "    </tr>\n",
       "    <tr>\n",
       "      <th id=\"T_c1330_level0_row8\" class=\"row_heading level0 row8\" >8</th>\n",
       "      <td id=\"T_c1330_row8_col0\" class=\"data row8 col0\" >9</td>\n",
       "      <td id=\"T_c1330_row8_col1\" class=\"data row8 col1\" >$0.00</td>\n",
       "      <td id=\"T_c1330_row8_col2\" class=\"data row8 col2\" >$10,000,000.00</td>\n",
       "      <td id=\"T_c1330_row8_col3\" class=\"data row8 col3\" >$20,000,000.00</td>\n",
       "      <td id=\"T_c1330_row8_col4\" class=\"data row8 col4\" >$14,162,457.33</td>\n",
       "      <td id=\"T_c1330_row8_col5\" class=\"data row8 col5\" >$5,837,542.67</td>\n",
       "      <td id=\"T_c1330_row8_col6\" class=\"data row8 col6\" >$2,095,532.19</td>\n",
       "      <td id=\"T_c1330_row8_col7\" class=\"data row8 col7\" >$3,742,010.48</td>\n",
       "      <td id=\"T_c1330_row8_col8\" class=\"data row8 col8\" >$1,122,603.14</td>\n",
       "      <td id=\"T_c1330_row8_col9\" class=\"data row8 col9\" >$4,714,939.53</td>\n",
       "      <td id=\"T_c1330_row8_col10\" class=\"data row8 col10\" >$2,170,889.14</td>\n",
       "      <td id=\"T_c1330_row8_col11\" class=\"data row8 col11\" >$-7,250,192.30</td>\n",
       "    </tr>\n",
       "    <tr>\n",
       "      <th id=\"T_c1330_level0_row9\" class=\"row_heading level0 row9\" >9</th>\n",
       "      <td id=\"T_c1330_row9_col0\" class=\"data row9 col0\" >10</td>\n",
       "      <td id=\"T_c1330_row9_col1\" class=\"data row9 col1\" >$0.00</td>\n",
       "      <td id=\"T_c1330_row9_col2\" class=\"data row9 col2\" >$10,000,000.00</td>\n",
       "      <td id=\"T_c1330_row9_col3\" class=\"data row9 col3\" >$20,000,000.00</td>\n",
       "      <td id=\"T_c1330_row9_col4\" class=\"data row9 col4\" >$14,162,457.33</td>\n",
       "      <td id=\"T_c1330_row9_col5\" class=\"data row9 col5\" >$5,837,542.67</td>\n",
       "      <td id=\"T_c1330_row9_col6\" class=\"data row9 col6\" >$2,095,532.19</td>\n",
       "      <td id=\"T_c1330_row9_col7\" class=\"data row9 col7\" >$3,742,010.48</td>\n",
       "      <td id=\"T_c1330_row9_col8\" class=\"data row9 col8\" >$1,122,603.14</td>\n",
       "      <td id=\"T_c1330_row9_col9\" class=\"data row9 col9\" >$4,714,939.53</td>\n",
       "      <td id=\"T_c1330_row9_col10\" class=\"data row9 col10\" >$1,991,641.41</td>\n",
       "      <td id=\"T_c1330_row9_col11\" class=\"data row9 col11\" >$-5,258,550.89</td>\n",
       "    </tr>\n",
       "    <tr>\n",
       "      <th id=\"T_c1330_level0_row10\" class=\"row_heading level0 row10\" >10</th>\n",
       "      <td id=\"T_c1330_row10_col0\" class=\"data row10 col0\" >11</td>\n",
       "      <td id=\"T_c1330_row10_col1\" class=\"data row10 col1\" >$0.00</td>\n",
       "      <td id=\"T_c1330_row10_col2\" class=\"data row10 col2\" >$10,000,000.00</td>\n",
       "      <td id=\"T_c1330_row10_col3\" class=\"data row10 col3\" >$20,000,000.00</td>\n",
       "      <td id=\"T_c1330_row10_col4\" class=\"data row10 col4\" >$14,162,457.33</td>\n",
       "      <td id=\"T_c1330_row10_col5\" class=\"data row10 col5\" >$5,837,542.67</td>\n",
       "      <td id=\"T_c1330_row10_col6\" class=\"data row10 col6\" >$2,095,532.19</td>\n",
       "      <td id=\"T_c1330_row10_col7\" class=\"data row10 col7\" >$3,742,010.48</td>\n",
       "      <td id=\"T_c1330_row10_col8\" class=\"data row10 col8\" >$1,122,603.14</td>\n",
       "      <td id=\"T_c1330_row10_col9\" class=\"data row10 col9\" >$4,714,939.53</td>\n",
       "      <td id=\"T_c1330_row10_col10\" class=\"data row10 col10\" >$1,827,193.95</td>\n",
       "      <td id=\"T_c1330_row10_col11\" class=\"data row10 col11\" >$-3,431,356.93</td>\n",
       "    </tr>\n",
       "    <tr>\n",
       "      <th id=\"T_c1330_level0_row11\" class=\"row_heading level0 row11\" >11</th>\n",
       "      <td id=\"T_c1330_row11_col0\" class=\"data row11 col0\" >12</td>\n",
       "      <td id=\"T_c1330_row11_col1\" class=\"data row11 col1\" >$0.00</td>\n",
       "      <td id=\"T_c1330_row11_col2\" class=\"data row11 col2\" >$10,000,000.00</td>\n",
       "      <td id=\"T_c1330_row11_col3\" class=\"data row11 col3\" >$20,000,000.00</td>\n",
       "      <td id=\"T_c1330_row11_col4\" class=\"data row11 col4\" >$14,162,457.33</td>\n",
       "      <td id=\"T_c1330_row11_col5\" class=\"data row11 col5\" >$5,837,542.67</td>\n",
       "      <td id=\"T_c1330_row11_col6\" class=\"data row11 col6\" >$2,095,532.19</td>\n",
       "      <td id=\"T_c1330_row11_col7\" class=\"data row11 col7\" >$3,742,010.48</td>\n",
       "      <td id=\"T_c1330_row11_col8\" class=\"data row11 col8\" >$1,122,603.14</td>\n",
       "      <td id=\"T_c1330_row11_col9\" class=\"data row11 col9\" >$4,714,939.53</td>\n",
       "      <td id=\"T_c1330_row11_col10\" class=\"data row11 col10\" >$1,676,324.73</td>\n",
       "      <td id=\"T_c1330_row11_col11\" class=\"data row11 col11\" >$-1,755,032.21</td>\n",
       "    </tr>\n",
       "    <tr>\n",
       "      <th id=\"T_c1330_level0_row12\" class=\"row_heading level0 row12\" >12</th>\n",
       "      <td id=\"T_c1330_row12_col0\" class=\"data row12 col0\" >13</td>\n",
       "      <td id=\"T_c1330_row12_col1\" class=\"data row12 col1\" >$0.00</td>\n",
       "      <td id=\"T_c1330_row12_col2\" class=\"data row12 col2\" >$10,000,000.00</td>\n",
       "      <td id=\"T_c1330_row12_col3\" class=\"data row12 col3\" >$20,000,000.00</td>\n",
       "      <td id=\"T_c1330_row12_col4\" class=\"data row12 col4\" >$14,162,457.33</td>\n",
       "      <td id=\"T_c1330_row12_col5\" class=\"data row12 col5\" >$5,837,542.67</td>\n",
       "      <td id=\"T_c1330_row12_col6\" class=\"data row12 col6\" >$2,095,532.19</td>\n",
       "      <td id=\"T_c1330_row12_col7\" class=\"data row12 col7\" >$3,742,010.48</td>\n",
       "      <td id=\"T_c1330_row12_col8\" class=\"data row12 col8\" >$1,122,603.14</td>\n",
       "      <td id=\"T_c1330_row12_col9\" class=\"data row12 col9\" >$4,714,939.53</td>\n",
       "      <td id=\"T_c1330_row12_col10\" class=\"data row12 col10\" >$1,537,912.60</td>\n",
       "      <td id=\"T_c1330_row12_col11\" class=\"data row12 col11\" >$-217,119.61</td>\n",
       "    </tr>\n",
       "    <tr>\n",
       "      <th id=\"T_c1330_level0_row13\" class=\"row_heading level0 row13\" >13</th>\n",
       "      <td id=\"T_c1330_row13_col0\" class=\"data row13 col0\" >14</td>\n",
       "      <td id=\"T_c1330_row13_col1\" class=\"data row13 col1\" >$0.00</td>\n",
       "      <td id=\"T_c1330_row13_col2\" class=\"data row13 col2\" >$10,000,000.00</td>\n",
       "      <td id=\"T_c1330_row13_col3\" class=\"data row13 col3\" >$20,000,000.00</td>\n",
       "      <td id=\"T_c1330_row13_col4\" class=\"data row13 col4\" >$14,162,457.33</td>\n",
       "      <td id=\"T_c1330_row13_col5\" class=\"data row13 col5\" >$5,837,542.67</td>\n",
       "      <td id=\"T_c1330_row13_col6\" class=\"data row13 col6\" >$0.00</td>\n",
       "      <td id=\"T_c1330_row13_col7\" class=\"data row13 col7\" >$5,837,542.67</td>\n",
       "      <td id=\"T_c1330_row13_col8\" class=\"data row13 col8\" >$1,122,603.14</td>\n",
       "      <td id=\"T_c1330_row13_col9\" class=\"data row13 col9\" >$4,714,939.53</td>\n",
       "      <td id=\"T_c1330_row13_col10\" class=\"data row13 col10\" >$1,410,928.99</td>\n",
       "      <td id=\"T_c1330_row13_col11\" class=\"data row13 col11\" >$1,193,809.38</td>\n",
       "    </tr>\n",
       "    <tr>\n",
       "      <th id=\"T_c1330_level0_row14\" class=\"row_heading level0 row14\" >14</th>\n",
       "      <td id=\"T_c1330_row14_col0\" class=\"data row14 col0\" >15</td>\n",
       "      <td id=\"T_c1330_row14_col1\" class=\"data row14 col1\" >$0.00</td>\n",
       "      <td id=\"T_c1330_row14_col2\" class=\"data row14 col2\" >$10,000,000.00</td>\n",
       "      <td id=\"T_c1330_row14_col3\" class=\"data row14 col3\" >$20,000,000.00</td>\n",
       "      <td id=\"T_c1330_row14_col4\" class=\"data row14 col4\" >$14,162,457.33</td>\n",
       "      <td id=\"T_c1330_row14_col5\" class=\"data row14 col5\" >$5,837,542.67</td>\n",
       "      <td id=\"T_c1330_row14_col6\" class=\"data row14 col6\" >$0.00</td>\n",
       "      <td id=\"T_c1330_row14_col7\" class=\"data row14 col7\" >$5,837,542.67</td>\n",
       "      <td id=\"T_c1330_row14_col8\" class=\"data row14 col8\" >$1,751,262.80</td>\n",
       "      <td id=\"T_c1330_row14_col9\" class=\"data row14 col9\" >$4,086,279.87</td>\n",
       "      <td id=\"T_c1330_row14_col10\" class=\"data row14 col10\" >$1,121,839.27</td>\n",
       "      <td id=\"T_c1330_row14_col11\" class=\"data row14 col11\" >$2,315,648.65</td>\n",
       "    </tr>\n",
       "    <tr>\n",
       "      <th id=\"T_c1330_level0_row15\" class=\"row_heading level0 row15\" >15</th>\n",
       "      <td id=\"T_c1330_row15_col0\" class=\"data row15 col0\" >16</td>\n",
       "      <td id=\"T_c1330_row15_col1\" class=\"data row15 col1\" >$0.00</td>\n",
       "      <td id=\"T_c1330_row15_col2\" class=\"data row15 col2\" >$10,000,000.00</td>\n",
       "      <td id=\"T_c1330_row15_col3\" class=\"data row15 col3\" >$20,000,000.00</td>\n",
       "      <td id=\"T_c1330_row15_col4\" class=\"data row15 col4\" >$14,162,457.33</td>\n",
       "      <td id=\"T_c1330_row15_col5\" class=\"data row15 col5\" >$5,837,542.67</td>\n",
       "      <td id=\"T_c1330_row15_col6\" class=\"data row15 col6\" >$0.00</td>\n",
       "      <td id=\"T_c1330_row15_col7\" class=\"data row15 col7\" >$5,837,542.67</td>\n",
       "      <td id=\"T_c1330_row15_col8\" class=\"data row15 col8\" >$1,751,262.80</td>\n",
       "      <td id=\"T_c1330_row15_col9\" class=\"data row15 col9\" >$4,086,279.87</td>\n",
       "      <td id=\"T_c1330_row15_col10\" class=\"data row15 col10\" >$1,029,210.34</td>\n",
       "      <td id=\"T_c1330_row15_col11\" class=\"data row15 col11\" >$3,344,858.99</td>\n",
       "    </tr>\n",
       "    <tr>\n",
       "      <th id=\"T_c1330_level0_row16\" class=\"row_heading level0 row16\" >16</th>\n",
       "      <td id=\"T_c1330_row16_col0\" class=\"data row16 col0\" >17</td>\n",
       "      <td id=\"T_c1330_row16_col1\" class=\"data row16 col1\" >$0.00</td>\n",
       "      <td id=\"T_c1330_row16_col2\" class=\"data row16 col2\" >$10,000,000.00</td>\n",
       "      <td id=\"T_c1330_row16_col3\" class=\"data row16 col3\" >$20,000,000.00</td>\n",
       "      <td id=\"T_c1330_row16_col4\" class=\"data row16 col4\" >$14,162,457.33</td>\n",
       "      <td id=\"T_c1330_row16_col5\" class=\"data row16 col5\" >$5,837,542.67</td>\n",
       "      <td id=\"T_c1330_row16_col6\" class=\"data row16 col6\" >$0.00</td>\n",
       "      <td id=\"T_c1330_row16_col7\" class=\"data row16 col7\" >$5,837,542.67</td>\n",
       "      <td id=\"T_c1330_row16_col8\" class=\"data row16 col8\" >$1,751,262.80</td>\n",
       "      <td id=\"T_c1330_row16_col9\" class=\"data row16 col9\" >$4,086,279.87</td>\n",
       "      <td id=\"T_c1330_row16_col10\" class=\"data row16 col10\" >$944,229.67</td>\n",
       "      <td id=\"T_c1330_row16_col11\" class=\"data row16 col11\" >$4,289,088.66</td>\n",
       "    </tr>\n",
       "    <tr>\n",
       "      <th id=\"T_c1330_level0_row17\" class=\"row_heading level0 row17\" >17</th>\n",
       "      <td id=\"T_c1330_row17_col0\" class=\"data row17 col0\" >18</td>\n",
       "      <td id=\"T_c1330_row17_col1\" class=\"data row17 col1\" >$0.00</td>\n",
       "      <td id=\"T_c1330_row17_col2\" class=\"data row17 col2\" >$10,000,000.00</td>\n",
       "      <td id=\"T_c1330_row17_col3\" class=\"data row17 col3\" >$20,000,000.00</td>\n",
       "      <td id=\"T_c1330_row17_col4\" class=\"data row17 col4\" >$14,162,457.33</td>\n",
       "      <td id=\"T_c1330_row17_col5\" class=\"data row17 col5\" >$5,837,542.67</td>\n",
       "      <td id=\"T_c1330_row17_col6\" class=\"data row17 col6\" >$0.00</td>\n",
       "      <td id=\"T_c1330_row17_col7\" class=\"data row17 col7\" >$5,837,542.67</td>\n",
       "      <td id=\"T_c1330_row17_col8\" class=\"data row17 col8\" >$1,751,262.80</td>\n",
       "      <td id=\"T_c1330_row17_col9\" class=\"data row17 col9\" >$4,086,279.87</td>\n",
       "      <td id=\"T_c1330_row17_col10\" class=\"data row17 col10\" >$866,265.75</td>\n",
       "      <td id=\"T_c1330_row17_col11\" class=\"data row17 col11\" >$5,155,354.41</td>\n",
       "    </tr>\n",
       "    <tr>\n",
       "      <th id=\"T_c1330_level0_row18\" class=\"row_heading level0 row18\" >18</th>\n",
       "      <td id=\"T_c1330_row18_col0\" class=\"data row18 col0\" >19</td>\n",
       "      <td id=\"T_c1330_row18_col1\" class=\"data row18 col1\" >$0.00</td>\n",
       "      <td id=\"T_c1330_row18_col2\" class=\"data row18 col2\" >$10,000,000.00</td>\n",
       "      <td id=\"T_c1330_row18_col3\" class=\"data row18 col3\" >$20,000,000.00</td>\n",
       "      <td id=\"T_c1330_row18_col4\" class=\"data row18 col4\" >$14,162,457.33</td>\n",
       "      <td id=\"T_c1330_row18_col5\" class=\"data row18 col5\" >$5,837,542.67</td>\n",
       "      <td id=\"T_c1330_row18_col6\" class=\"data row18 col6\" >$0.00</td>\n",
       "      <td id=\"T_c1330_row18_col7\" class=\"data row18 col7\" >$5,837,542.67</td>\n",
       "      <td id=\"T_c1330_row18_col8\" class=\"data row18 col8\" >$1,751,262.80</td>\n",
       "      <td id=\"T_c1330_row18_col9\" class=\"data row18 col9\" >$4,086,279.87</td>\n",
       "      <td id=\"T_c1330_row18_col10\" class=\"data row18 col10\" >$794,739.22</td>\n",
       "      <td id=\"T_c1330_row18_col11\" class=\"data row18 col11\" >$5,950,093.64</td>\n",
       "    </tr>\n",
       "    <tr>\n",
       "      <th id=\"T_c1330_level0_row19\" class=\"row_heading level0 row19\" >19</th>\n",
       "      <td id=\"T_c1330_row19_col0\" class=\"data row19 col0\" >20</td>\n",
       "      <td id=\"T_c1330_row19_col1\" class=\"data row19 col1\" >$-3,143,298.29</td>\n",
       "      <td id=\"T_c1330_row19_col2\" class=\"data row19 col2\" >$10,000,000.00</td>\n",
       "      <td id=\"T_c1330_row19_col3\" class=\"data row19 col3\" >$20,000,000.00</td>\n",
       "      <td id=\"T_c1330_row19_col4\" class=\"data row19 col4\" >$14,162,457.33</td>\n",
       "      <td id=\"T_c1330_row19_col5\" class=\"data row19 col5\" >$5,837,542.67</td>\n",
       "      <td id=\"T_c1330_row19_col6\" class=\"data row19 col6\" >$0.00</td>\n",
       "      <td id=\"T_c1330_row19_col7\" class=\"data row19 col7\" >$5,837,542.67</td>\n",
       "      <td id=\"T_c1330_row19_col8\" class=\"data row19 col8\" >$1,751,262.80</td>\n",
       "      <td id=\"T_c1330_row19_col9\" class=\"data row19 col9\" >$7,229,578.16</td>\n",
       "      <td id=\"T_c1330_row19_col10\" class=\"data row19 col10\" >$1,289,980.06</td>\n",
       "      <td id=\"T_c1330_row19_col11\" class=\"data row19 col11\" >$7,240,073.70</td>\n",
       "    </tr>\n",
       "  </tbody>\n",
       "</table>\n"
      ],
      "text/plain": [
       "<pandas.io.formats.style.Styler at 0x2118bbcb7a0>"
      ]
     },
     "execution_count": 9,
     "metadata": {},
     "output_type": "execute_result"
    }
   ],
   "source": [
    "print(\"Cash Flow Table\")\n",
    "print(\"================\")\n",
    "create_cash_flow_table(config)"
   ]
  },
  {
   "cell_type": "markdown",
   "id": "055bae84",
   "metadata": {},
   "source": [
    "Tha annual variation in the cash flow is calculated based on the typical start-up schedule of a chemical plant, as described in _Chemical Engineering Design_, 3rd Edition (Towler & Sinnott, 2021).\n",
    "\n",
    "Below is the start-up schedule adapted for the cash flow calculation in this code:\n",
    "\n",
    "\n",
    "| **Year**  | **Costs**                                                                 | **Revenues**              | **Explanation**                             |\n",
    "|-----------|---------------------------------------------------------------------------|---------------------------|---------------------------------------------|\n",
    "| 1st       | 30% of FCI                                                                | 0                         | Engineering and long lead-time items        |\n",
    "| 2nd       | 60% of FCI                                                                | 0                         | Procurement and construction                |\n",
    "| 3rd       | 10% of FCI + working capital + fixed production costs + 40% of variable production costs | 40% of design revenue    | Remaining construction and initial production |\n",
    "| 4th       | Fixed production costs + 80% of variable production costs                 | 80% of design revenue     | Shake-down of plant                         |\n",
    "| 5th+++    | Fixed + variable production costs                                         | 100% of design revenue    | Full production at design rates             |"
   ]
  },
  {
   "cell_type": "markdown",
   "id": "0fee44fc",
   "metadata": {},
   "source": [
    "---\n",
    "As you may have noticed in the cash flow table, the __NPVs__ for each year of the project lifetime are calculated in the last column.\n",
    "\n",
    "Now, based on this cash flow, we can calculate the remaining economic performance metrics as follows:"
   ]
  },
  {
   "cell_type": "code",
   "execution_count": 10,
   "id": "124de8d6",
   "metadata": {},
   "outputs": [
    {
     "name": "stdout",
     "output_type": "stream",
     "text": [
      "Internal rate of return: 12.9%\n",
      "Payback time: 5.4 years\n"
     ]
    }
   ],
   "source": [
    "print(f\"Internal rate of return: {round(calculate_irr(config),3) * 100}%\")\n",
    "print(f\"Payback time: {round(calculate_payback_time(config),1)} years\")"
   ]
  },
  {
   "cell_type": "markdown",
   "id": "22a1c08e",
   "metadata": {},
   "source": [
    "There have been many type of levelized cost equations in the literature. In this code we opt to choose this version:\n",
    "\n",
    "$$\n",
    "\\text{LCOP} = \n",
    "\\frac{\\displaystyle\n",
    "  \\sum_{t=1}^{tp} \\frac{\\text{CAPEX}_t + \\text{OPEX}_t}{(1 + i)^t}\n",
    "}{\\displaystyle\n",
    "  \\sum_{t=1}^{tp} \\frac{\\text{PRODUCT}_{t}}{(1 + i)^t}\n",
    "}\n",
    "$$\n",
    "\n",
    "where $\\text{LCOP}$ is the levelized cost of products, $\\text{CAPEX}_t$ represents the capital cost in year $ t $, $ \\text{OPEX}_t $ is the cash cost of production (total OPEX) in year $ t $, and $ \\text{PRODUCT}_{t} $ is the amount of product produced in year $ t $, while $ i $ is the fixed interest rate (discount rate). The year index, $ t $, ranging from 1 to $ t_p $, where $ t_p $ represents the project lifetime in years."
   ]
  },
  {
   "cell_type": "code",
   "execution_count": 11,
   "id": "74aa24c0",
   "metadata": {},
   "outputs": [
=======
      "cell_type": "markdown",
      "id": "361c7793",
      "metadata": {
        "id": "361c7793"
      },
      "source": [
        "### __2. Create Equipment Objects__\n",
        "\n",
        "The second step is to create objects that represent each component in your process plant using the `Equipment`The second step is to create objects that represent each component in your process plant using the `Equipment` class. These objects capture key characteristics such as name, process type, material, and specific parameters like power or pressure.\n",
        "\n",
        "Below are some examples:"
      ]
    },
    {
      "cell_type": "code",
      "execution_count": null,
      "id": "34a26b96",
      "metadata": {
        "id": "34a26b96"
      },
      "outputs": [],
      "source": [
        "# Creating objects for the process equipment\n",
        "comp = Equipment(\n",
        "    name='Comp-1',\n",
        "    process_type='Fluids',\n",
        "    material='Carbon steel',\n",
        "    param=150,\n",
        "    type='Compressor',\n",
        "    subtype='Centrifugal'\n",
        ")\n",
        "\n",
        "motor_comp = Equipment(\n",
        "    name='Motor-1',\n",
        "    process_type='Electrical',\n",
        "    material='Carbon steel',\n",
        "    param=150/0.9,  # Adjusted for efficiency\n",
        "    type='Motor/generator',\n",
        "    subtype='Totally enclosed'\n",
        ")\n",
        "\n",
        "heatX = Equipment(\n",
        "    name='HeatX-1',\n",
        "    process_type='Fluids',\n",
        "    material='316 stainless steel',\n",
        "    param=50,\n",
        "    type='Heat exchanger',\n",
        "    subtype='U-tube shell & tube'\n",
        ")\n",
        "\n",
        "cooler = Equipment(\n",
        "    name='Cooler-1',\n",
        "    process_type='Fluids',\n",
        "    material='Carbon steel',\n",
        "    param=60,\n",
        "    type='Heat exchanger',\n",
        "    subtype='U-tube shell & tube'\n",
        ")\n",
        "\n",
        "psa = Equipment(\n",
        "    name='PSA',\n",
        "    process_type='Fluids',\n",
        "    material='Carbon steel',\n",
        "    param=800,\n",
        "    type='PSA'\n",
        ")\n",
        "\n",
        "reactor = Equipment(\n",
        "    name='Reactor',\n",
        "    process_type='Mixed',\n",
        "    material='316 stainless steel',\n",
        "    param=300,\n",
        "    type='Reactor',\n",
        "    subtype='Fluidized Bed'\n",
        ")\n"
      ]
    },
>>>>>>> fbdc38db
    {
      "cell_type": "markdown",
      "id": "da602d56",
      "metadata": {
        "id": "da602d56"
      },
      "source": [
        "Here are the accepted inputs for Equipment Class:\n",
        "\n",
        "The `Equipment` class supports a range of **process types**, **materials**, **equipment types**, and **subtypes**, each associated with specific costing correlations. The main parameter (`param`) should be in appropriate units depending on the equipment type (e.g., kW for motors, kW for compressors, m² for heat exchangers, etc.).\n",
        "\n",
        "---\n",
        "\n",
        "🏭 **Process Types**\n",
        "\n",
        "`process type` represent the nature of the equipment's role in the process and are used to determine installation and design factors:\n",
        "\n",
        "- Solids\n",
        "- Fluids\n",
        "- Mixed\n",
        "- Electrical\n",
        "\n",
        "---\n",
        "\n",
        "🔩 **Material Options**\n",
        "\n",
        "`material` affect the cost multiplier based on fabrication and corrosion resistance:\n",
        "\n",
        "- Carbon steel\n",
        "- Aluminum\n",
        "- Bronze\n",
        "- Cast steel\n",
        "- 304 stainless steel\n",
        "- 316 stainless steel\n",
        "- 321 stainless steel\n",
        "- Hastelloy C\n",
        "- Monel\n",
        "- Nickel\n",
        "- Inconel\n",
        "\n",
        "---\n",
        "\n",
        "⚙️ **Equipment Types and Subtypes**\n",
        "\n",
        "Each `type` may include specific `subtype` options that map to different costing correlations.\n",
        "\n",
        "| Type               | Subtype(s)                                                                 |\n",
        "|--------------------|----------------------------------------------------------------------------|\n",
        "| **Blower**         | *(no subtype)*                                                             |\n",
        "| **Compressor**     | Centrifugal, Reciprocating                                                 |\n",
        "| **Cyclone**        | *(no subtype)*                                                             |\n",
        "| **Heat exchanger** | U-tube shell & tube, Floating head shell & tube, Double pipe, Thermosiphon reboiler, U-tube kettle reboiler, Plate & frame |\n",
        "| **Furnace/heater** | Cylindrical furnace, Box furnace, Pyrolysis furnace, Electric furnace      |\n",
        "| **Motor/generator**| Explosion proof, Totally enclosed                                          |\n",
        "| **PSA**            | *(no subtype)*                                                             |\n",
        "| **Pump**           | *(no subtype)*                                                             |\n",
        "| **Reactor**        | Fluidized Bed, Vertical CS Vessel, Horizontal CS Vessel, Vertical 304SS Vessel, Horizontal 304SS Vessel |\n",
        "| **Turbine**        | Condensing steam, Axial gas, Radial expander                               |\n",
        "\n",
        "---\n",
        "\n",
        "📐 **Parameter (`param`) Units**\n",
        "\n",
        "The unit for the `param` argument depends on the cost correlations used for each type of equipment:\n",
        "\n",
        "| Equipment Type      | Sub-type                     | Source           | Parameter Meaning         | Example Unit      | Valid Value Range        |\n",
        "|---------------------|------------------------------|------------------|---------------------------|-------------------|--------------------------|\n",
        "| Blower              | Blower                       | Towler, 2010     | Volumetric flow rate      | m³/h              | 200 - 5000               |\n",
        "| Compressor          | Centrifugal                  | Towler, 2010     | Driver power              | kW                | 75 - 30,000              |\n",
        "|                     | Reciprocating                | Towler, 2010     | Driver power              | kW                | 93 - 16,800              |\n",
        "| Cyclone             | Gas Multi-cyclone            | Ulrich, 2003     | Volumetric flow rate      | m³/h              | 0.1 - 45                 |\n",
        "| Heat exchanger      | U-tube shell & tube          | Towler, 2010     | Heat exchanger area       | m²                | 10 - 1000                |\n",
        "|                     | Floating head shell & tube   | Towler, 2010     | Heat exchanger area       | m²                | 10 - 1000                |\n",
        "|                     | Double pipe                  | Towler, 2010     | Heat exchanger area       | m²                | 1 - 80                   |\n",
        "|                     | Thermosiphon reboiler        | Towler, 2010     | Heat exchanger area       | m²                | 10 - 500                 |\n",
        "|                     | U-tube kettle reboiler       | Towler, 2010     | Heat exchanger area       | m²                | 10 - 500                 |\n",
        "|                     | Plate & frame                | Towler, 2010     | Heat exchanger area       | m²                | 1 - 500                  |\n",
        "| Furnace/heater      | Cylindrical furnace          | Towler, 2010     | Heating duty              | MW                | 0.2 - 60                 |\n",
        "|                     | Box furnace                  | Towler, 2010     | Heating duty              | MW                | 30 - 120                 |\n",
        "|                     | Pyrolysis furnace            | Ulrich, 2003     | Heating duty              | kW                | 3000 - 60,000            |\n",
        "|                     | Electric furnace (Arc)       | Parkinson, 2016  | Electric power            | MWe               | N/A                      |\n",
        "| Motor/generator     | Explosion proof              | Ulrich, 2003     | Shaft power               | kW                | 2.8 - 5000               |\n",
        "|                     | Totally enclosed             | Ulrich, 2003     | Shaft power               | kW                | 0.2 - 9000               |\n",
        "| PSA                 | PSA                          | Towler, 1994     | Mole feed rate            | kmol/h            | N/A                      |\n",
        "| Pump                | Single-stage centrifugal pump| Towler, 2010     | Volumetric flow rate      | L/s               | 0.2 - 126                |\n",
        "| Reactor             | Fluidized Bed                | Ulrich, 2003     | Reactor volume            | m³                | 0.3 - 2400               |\n",
        "|                     | Vertical CS Vessel           | Towler, 2010     | Shell mass                | kg                | 160 - 250,000            |\n",
        "|                     | Horizontal CS Vessel         | Towler, 2010     | Shell mass                | kg                | 160 - 50,000             |\n",
        "|                     | Vertical 304SS Vessel        | Towler, 2010     | Shell mass                | kg                | 120 - 250,000            |\n",
        "|                     | Horizontal 304SS Vessel      | Towler, 2010     | Shell mass                | kg                | 120 - 50,000             |\n",
        "| Turbine             | Condensing steam             | Towler, 2010     | Turbine power             | kW                | 100 - 20,000             |\n",
        "|                     | Axial gas                    | Ulrich, 2003     | Turbine power             | kW                | 10 - 10,000              |\n",
        "|                     | Radial expander              | Ulrich, 2003     | Turbine power             | kW                | 2.5 - 1500               |\n",
        "\n",
        "📝 Some notes\n",
        "\n",
        "Ensure that the value passed to `param` is consistent with the cost correlation being applied.\n",
        "\n",
        "The value of `param` cannot be less than the valid range. However, if it exceeds the valid range, the class will consider an additional number of parallel units."
      ]
    },
    {
      "cell_type": "markdown",
      "id": "2be06ed4",
      "metadata": {
        "id": "2be06ed4"
      },
      "source": [
        "Once you have created the objects for your process plant equipment, you can check the estimated purchase and direct costs of each component as follows"
      ]
    },
    {
      "cell_type": "code",
      "execution_count": null,
      "id": "b7e011cd",
      "metadata": {
        "id": "b7e011cd"
      },
      "outputs": [],
      "source": [
        "print(f\"Purchase cost of the compressor: ${comp.purchased_cost:,.2f}\")\n",
        "print(f\"Direct cost of the compressor: ${comp.direct_cost:,.2f}\")"
      ]
    },
    {
      "cell_type": "markdown",
      "id": "e898eef9",
      "metadata": {
        "id": "e898eef9"
      },
      "source": [
        "### __3. Estimating Fixed Capital Investment__\n",
        "\n",
        "Now we estimate the total fixed capital investment (FCI) of the plant, which consists of:\n",
        "\n",
        "- Inside Battery Limits (ISBL)  \n",
        "- Outside Battery Limits (OSBL)  \n",
        "- Design and engineering costs\n",
        "- Contingency\n",
        "\n",
        "Estimated using the following equation:\n",
        "\n",
        "$$\n",
        "\\text{FCI} = \\text{ISBL} \\cdot (1 + OS) \\cdot (1 + D\\&E + X) \\cdot LF\n",
        "$$\n",
        "\n",
        "Where, ISBL is the total of equipment direct costs and the other are factors are determined based on the user inputs in the plant configuration: `process_type`, `country`, and `region`.\n",
        "\n",
        "- **Process type**: Determines the nature of the plant's operation and influences cost estimation factors. The available types are:  \n",
        "    - `Solids`: OS = 0.4, D\\&E = 0.2, X = 0.1  \n",
        "    - `Fluids`: OS = 0.3, D\\&E = 0.3, X = 0.1  \n",
        "    - `Mixed`: OS = 0.4, D\\&E = 0.25, X = 0.1  \n",
        "\n",
        "- **Country & region**: Determines the location factor (_LF_), which adjusts the estimated capital cost to reflect local economic conditions and construction costs. Available countries and regions are:  \n",
        "\n",
        "    - **United States**\n",
        "        - Gulf Coast: 1.00  \n",
        "        - East Coast: 1.04  \n",
        "        - West Coast: 1.07  \n",
        "        - Midwest: 1.02  \n",
        "    - **Canada**\n",
        "        - Ontario: 1.00  \n",
        "        - Fort McMurray: 1.60  \n",
        "    - **Mexico**: 1.03  \n",
        "    - **Brazil**: 1.14  \n",
        "    - **China**  \n",
        "        - Imported: 1.12  \n",
        "        - Indigenous: 0.61  \n",
        "    - **Japan**: 1.26  \n",
        "    - **Southeast Asia**: 1.12  \n",
        "    - **Australia**: 1.21  \n",
        "    - **India**: 1.02  \n",
        "    - **Middle East**: 1.07  \n",
        "    - **France**: 1.13  \n",
        "    - **Germany**: 1.11  \n",
        "    - **Italy**: 1.14  \n",
        "    - **Netherlands**: 1.19  \n",
        "    - **Russia**: 1.53  \n",
        "    - **United Kingdom**: 1.02  \n",
        "\n",
        "*Note: These factors are based on _Chemical Engineering Design_, 3rd Edition (Towler & Sinnott, 2021).*\n"
      ]
    },
    {
      "cell_type": "markdown",
      "id": "cf6dc1ae",
      "metadata": {
        "id": "cf6dc1ae"
      },
      "source": [
        "These basic plant inputs are provided in the `config` dictionary as follows:"
      ]
    },
    {
      "cell_type": "code",
      "execution_count": null,
      "id": "03bcc511",
      "metadata": {
        "id": "03bcc511"
      },
      "outputs": [],
      "source": [
        "config = {\n",
        "    'process_type': 'Mixed',\n",
        "    'country': 'Netherlands',\n",
        "    'region': None,\n",
        "    # List all the process equipment objects that have been created below\n",
        "    # This is for calculating the ISBL cost\n",
        "    'equipment': [\n",
        "        comp,\n",
        "        motor_comp,\n",
        "        heatX,\n",
        "        cooler,\n",
        "        psa,\n",
        "        reactor\n",
        "    ]\n",
        "}"
      ]
    },
    {
      "cell_type": "markdown",
      "id": "b580af1a",
      "metadata": {
        "id": "b580af1a"
      },
      "source": [
        "Using function `calculate_fixed_capital`, we calculate the ISBL, OSBL, design and engineering costs, contigency and FCI values:"
      ]
    },
    {
      "cell_type": "code",
      "execution_count": null,
      "id": "29f016c1",
      "metadata": {
        "id": "29f016c1"
      },
      "outputs": [],
      "source": [
        "isbl, osbl, dne, x, fci = calculate_fixed_capital(config)\n",
        "\n",
        "# Print the resultS\n",
        "print(\"Capital Cost Estimation\")\n",
        "print(\"===================================\")\n",
        "print(f\"ISBL: ${isbl:,.2f}\")\n",
        "print(f\"OSBL: ${osbl:,.2f}\")\n",
        "print(f\"Design and Engineering: ${dne:,.2f}\")\n",
        "print(f\"Contingency: ${x:,.2f}\")\n",
        "print(f\"Fixed Capital Investment: ${fci:,.2f}\")"
      ]
    },
    {
      "cell_type": "markdown",
      "id": "2ed67f73",
      "metadata": {
        "id": "2ed67f73"
      },
      "source": [
        "### __4. Estimating Fixed Production Costs__\n",
        "\n",
        "The function `calculate_fixed_opex` calculates the fixed portion of the operating expenses, which includes:\n",
        "- Maintenance\n",
        "- Taxes and insurance\n",
        "- Operating labor\n",
        "- Supervision and overhead\n",
        "- et cetera.\n",
        "\n",
        "In addition to fixed capital investment, the fixed production costs are estimated based on the plant's working capital, variable opex, interest rate and operator's hourly rate.\n",
        "\n",
        "*Note, this is mainly calculated based on _Analysis, Synthesis, and Design of Chemical Processes_, 5th Edition (Turton et al., 2018)\n",
        "\n",
        "Therefore, we first need to update our plant `config` dictionary with these financial parameters:"
      ]
    },
    {
      "cell_type": "code",
      "execution_count": null,
      "id": "346bc623",
      "metadata": {
        "id": "346bc623"
      },
      "outputs": [],
      "source": [
        "config.update({\n",
        "    'working_capital': 0.15*config['fixed_capital'],  # Common assumption for working capital: 15% of the fixed capital\n",
        "    'interest_rate': 0.09,  # The annual interest rate used for financing, here set at 9%.\n",
        "    'variable_opex': 10000000,  # This is the annual value (in US$/Year). This depends solely on your process\n",
        "    'operator_hourly_rate': 38.11  # The hourly rate of 1 process plant operator (in US$/hour)\n",
        "})"
      ]
    },
    {
      "cell_type": "markdown",
      "id": "166f2a04",
      "metadata": {
        "id": "166f2a04"
      },
      "source": [
        "Now we can use the `calculate_fixed_opex` function:"
      ]
    },
    {
      "cell_type": "code",
      "execution_count": null,
      "id": "6af06f12",
      "metadata": {
        "id": "6af06f12"
      },
      "outputs": [],
      "source": [
        "fixed_production_costs = calculate_fixed_opex(config)\n",
        "\n",
        "# Print the results\n",
        "print(\"Operating Cost Estimation\")\n",
        "print(\"===================================\")\n",
        "print(f\"Variable OPEX: ${config['variable_opex']:,.2f}\")\n",
        "print(f\"Fixed OPEX: ${fixed_production_costs:,.2f}\")"
      ]
    },
    {
      "cell_type": "markdown",
      "id": "307b9017",
      "metadata": {
        "id": "307b9017"
      },
      "source": [
        "### __5. Calculating Economic Performance Metrics__\n",
        "\n",
        "Once we have the total CAPEX (i.e., Fixed Capital Investment or FCI) and OPEX (i.e., variable and fixed operating costs), we can calculate the key economic performance metrics.\n",
        "\n",
        "This code covers the following metrics:\n",
        "- __Net-present value (NPV)__\n",
        "- __Internal rate of return (IRR)__\n",
        "- __Payback time (PBT)__\n",
        "- __Return of investment (ROI)__\n",
        "- __Levelized cost__\n",
        "\n",
        "The first step in calculating the metrics is to create the cash flow for the process plant throughout its lifetime.\n",
        "\n",
        "To do this, we need the following inputs in our plant config dictionary:\n",
        "- Project lifetime (in years, minimum of 3 years)\n",
        "- Annual production of the product (e.g. MWh/year of electricity, kg/year of H2)\n",
        "- Price of product in US$/unit (ensure that the unit matches the one used for annual production)\n",
        "- Income tax rate"
      ]
    },
    {
      "cell_type": "code",
      "execution_count": null,
      "id": "8e8f68cd",
      "metadata": {
        "id": "8e8f68cd"
      },
      "outputs": [],
      "source": [
        "config.update({\n",
        "    'project_lifetime': 20,  # in years\n",
        "    'annual_prod': 10000000,  # in unit per year\n",
        "    'product_price': 3,  # in currency per unit\n",
        "    'tax_rate': 0.3,  # assuming 30% tax rate\n",
        "})"
      ]
    },
    {
      "cell_type": "markdown",
      "id": "94a1dcab",
      "metadata": {
        "id": "94a1dcab"
      },
      "source": [
        "To create the process plant cash flow table, we use the function `create_cash_flow_table` as follows:"
      ]
    },
    {
      "cell_type": "code",
      "execution_count": null,
      "id": "2378c9e6",
      "metadata": {
        "id": "2378c9e6"
      },
      "outputs": [],
      "source": [
        "print(\"Cash Flow Table\")\n",
        "print(\"================\")\n",
        "create_cash_flow_table(config)"
      ]
    },
    {
      "cell_type": "markdown",
      "id": "055bae84",
      "metadata": {
        "id": "055bae84"
      },
      "source": [
        "Tha annual variation in the cash flow is calculated based on the typical start-up schedule of a chemical plant, as described in _Chemical Engineering Design_, 3rd Edition (Towler & Sinnott, 2021).\n",
        "\n",
        "Below is the start-up schedule adapted for the cash flow calculation in this code:\n",
        "\n",
        "\n",
        "| **Year**  | **Costs**                                                                 | **Revenues**              | **Explanation**                             |\n",
        "|-----------|---------------------------------------------------------------------------|---------------------------|---------------------------------------------|\n",
        "| 1st       | 30% of FCI                                                                | 0                         | Engineering and long lead-time items        |\n",
        "| 2nd       | 60% of FCI                                                                | 0                         | Procurement and construction                |\n",
        "| 3rd       | 10% of FCI + working capital + fixed OPEX + 40% of variable OPEX | 40% of design revenue    | Remaining construction and initial production |\n",
        "| 4th       | Fixed OPEX + 80% of variable OPEX                 | 80% of design revenue     | Shake-down of plant                         |\n",
        "| 5th+++    | Fixed + variable OPEX                                         | 100% of design revenue    | Full production at design rates             |"
      ]
    },
    {
      "cell_type": "markdown",
      "id": "0fee44fc",
      "metadata": {
        "id": "0fee44fc"
      },
      "source": [
        "---\n",
        "As you may have noticed in the cash flow table, the __NPVs__ for each year of the project lifetime are calculated in the last column.\n",
        "\n",
        "Now, based on this cash flow, we can calculate the remaining economic performance metrics as follows:"
      ]
    },
    {
      "cell_type": "code",
      "execution_count": null,
      "id": "124de8d6",
      "metadata": {
        "id": "124de8d6"
      },
      "outputs": [],
      "source": [
        "print(f\"Internal rate of return: {round(calculate_irr(config),2) * 100}%\")\n",
        "print(f\"Payback time: {round(calculate_payback_time(config),1)} years\")"
      ]
    },
    {
      "cell_type": "markdown",
      "id": "22a1c08e",
      "metadata": {
        "id": "22a1c08e"
      },
      "source": [
        "There have been many type of levelized cost equations in the literature. In this code we opt to choose this version:\n",
        "\n",
        "$$\n",
        "\\text{LCOP} =\n",
        "\\frac{\\displaystyle\n",
        "  \\sum_{t=1}^{tp} \\frac{\\text{CAPEX}_t + \\text{OPEX}_t}{(1 + i)^t}\n",
        "}{\\displaystyle\n",
        "  \\sum_{t=1}^{tp} \\frac{\\text{PRODUCT}_{t}}{(1 + i)^t}\n",
        "}\n",
        "$$\n",
        "\n",
        "where $\\text{LCOP}$ is the levelized cost of products, $\\text{CAPEX}_t$ represents the capital cost in year $ t $, $ \\text{OPEX}_t $ is the cash cost of production (total OPEX) in year $ t $, and $ \\text{PRODUCT}_{t} $ is the amount of product produced in year $ t $, while $ i $ is the fixed interest rate (discount rate). The year index, $ t $, ranging from 1 to $ t_p $, where $ t_p $ represents the project lifetime in years."
      ]
    },
    {
      "cell_type": "code",
      "execution_count": null,
      "id": "74aa24c0",
      "metadata": {
        "id": "74aa24c0"
      },
      "outputs": [],
      "source": [
        "print(f\"LCOP: ${round(calculate_levelized_cost(config),2)}/unit\")"
      ]
    },
    {
      "cell_type": "code",
      "execution_count": null,
      "id": "3fb1d67b",
      "metadata": {
        "id": "3fb1d67b"
      },
      "outputs": [],
      "source": []
    }
  ],
  "metadata": {
    "kernelspec": {
      "display_name": "Python 3",
      "language": "python",
      "name": "python3"
    },
    "language_info": {
      "codemirror_mode": {
        "name": "ipython",
        "version": 3
      },
      "file_extension": ".py",
      "mimetype": "text/x-python",
      "name": "python",
      "nbconvert_exporter": "python",
      "pygments_lexer": "ipython3",
      "version": "3.12.2"
    },
    "colab": {
      "provenance": [],
      "include_colab_link": true
    }
  },
  "nbformat": 4,
  "nbformat_minor": 5
}<|MERGE_RESOLUTION|>--- conflicted
+++ resolved
@@ -1,5 +1,4 @@
 {
-<<<<<<< HEAD
  "cells": [
   {
    "cell_type": "markdown",
@@ -522,59 +521,15 @@
    "id": "2378c9e6",
    "metadata": {},
    "outputs": [
-=======
-  "cells": [
-    {
-      "cell_type": "markdown",
-      "metadata": {
-        "id": "view-in-github",
-        "colab_type": "text"
-      },
-      "source": [
-        "<a href=\"https://colab.research.google.com/github/pbtamarona/techno-economic/blob/main/tea_walkthrough.ipynb\" target=\"_parent\"><img src=\"https://colab.research.google.com/assets/colab-badge.svg\" alt=\"Open In Colab\"/></a>"
-      ]
-    },
-    {
-      "cell_type": "markdown",
-      "id": "64d739a8",
-      "metadata": {
-        "id": "64d739a8"
-      },
-      "source": [
-        "## __Techno-economic Analysis for Process Plant Design__\n",
-        "### Code for estimating fixed capital investment, fixed production costs and calculating economic performance metrics\n",
-        "By P.B. Tamarona\n",
-        "\n",
-        "The methods and procedures are based on _Chemical Engineering Design_, 3rd Edition (Towler & Sinnott, 2021), and _Analysis, Synthesis, and Design of Chemical Processes_, 5th Edition (Turton et al., 2018)."
-      ]
-    },
-    {
-      "cell_type": "markdown",
-      "id": "92f28522",
-      "metadata": {
-        "id": "92f28522"
-      },
-      "source": [
-        "### __1. Import the TEA module__\n",
-        "\n",
-        "The module can be accessed in the GitHub repository: [github/pbtamarona](https://github.com/pbtamarona/techno-economic)"
-      ]
-    },
->>>>>>> fbdc38db
-    {
-      "cell_type": "code",
-      "execution_count": null,
-      "id": "ea39c779",
-      "metadata": {
-        "id": "ea39c779"
-      },
-      "outputs": [],
-      "source": [
-        "from tea import *"
-      ]
-    },
-    {
-<<<<<<< HEAD
+    {
+     "name": "stdout",
+     "output_type": "stream",
+     "text": [
+      "Cash Flow Table\n",
+      "================\n"
+     ]
+    },
+    {
      "data": {
       "text/html": [
        "<style type=\"text/css\">\n",
@@ -991,7 +946,19 @@
    "id": "74aa24c0",
    "metadata": {},
    "outputs": [
-=======
+    {
+      "cell_type": "code",
+      "execution_count": null,
+      "id": "ea39c779",
+      "metadata": {
+        "id": "ea39c779"
+      },
+      "outputs": [],
+      "source": [
+        "from tea import *"
+      ]
+    },
+    {
       "cell_type": "markdown",
       "id": "361c7793",
       "metadata": {
@@ -1069,7 +1036,6 @@
         ")\n"
       ]
     },
->>>>>>> fbdc38db
     {
       "cell_type": "markdown",
       "id": "da602d56",
